--- conflicted
+++ resolved
@@ -168,11 +168,7 @@
     },
     unichain: {
       ...sharedNetworkConfig,
-<<<<<<< HEAD
       url: `https://unichain-mainnet.infura.io/v3/${INFURA_KEY}`,
-=======
-      url: `https://unichain.infura.io/v3/${INFURA_KEY}`,
->>>>>>> 9bf46586
     },
   },
   deterministicDeployment,
@@ -197,11 +193,6 @@
       {
         network: "base",
         chainId: 8453,
-<<<<<<< HEAD
-        urls: {
-          apiURL: "https://api.basescan.org/api",
-          browserURL: "https://basescan.org"
-=======
         urls: {
           apiURL: "https://api.basescan.org/api",
           browserURL: "https://basescan.org"
@@ -213,17 +204,8 @@
         urls: {
           apiURL: "https://api.uniscan.xyz/api",
           browserURL: "https://uniscan.xyz"
->>>>>>> 9bf46586
         }
-      },
-      {
-        network: "unichain",
-        chainId: 130,
-        urls: {
-          apiURL: "https://api.uniscan.xyz/api",
-          browserURL: "https://uniscan.xyz"
-        }
-      },
+      }
     ]
   },
 };
