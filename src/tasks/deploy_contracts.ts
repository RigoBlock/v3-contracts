import "hardhat-deploy";
import "@nomiclabs/hardhat-ethers";
import { task } from "hardhat/config";

task("deploy-contracts", "Deploys and verifies Rigoblock contracts")
    .setAction(async (_, hre) => {
        console.log("Deploying contracts...");
        await hre.run("deploy")

        console.log("Running local verification...");
        await hre.run("local-verify")

        // Check if Sourcify is enabled (Unichain, for example, not supported by Sourcify yet)
        console.log("Running Sourcify verification...");
        try {
            await hre.run("sourcify", { writeFailingMetadata: true });
            console.log("Sourcify verification completed.");
        } catch (error) {
            console.error("Sourcify verification failed:", error.message);
        }
<<<<<<< HEAD
=======
        await hre.run("sourcify")
>>>>>>> 9bf46586

        console.log("Verifying contracts on chain explorer...");
        const deployments = await hre.deployments.all();
        for (const [contractName, deployment] of Object.entries(deployments)) {
            const { address, args , metadata } = deployment;
            console.log(`Verifying ${contractName} at ${address}...`);

            try {
                let contractPath: string | undefined;
                if (metadata && typeof metadata === "string") {
                    try {
                        const parsedMetadata = JSON.parse(metadata);
                        const sourcePath = parsedMetadata?.settings?.compilationTarget?.[0];
                        if (sourcePath) {
                            contractPath = `${sourcePath}:${contractName}`;
                        }
                    } catch (parseError) {
                        console.warn(`Failed to parse metadata for ${contractName}:`, parseError.message);
                    }
                }

                // Run verification
                await hre.run("verify:verify", {
                    address,
                    constructorArguments: args || [],
                    contract: contractPath,
                    forceLicense: true,
                    license: "Apache-2.0",
                });
                console.log(`Successfully verified ${contractName} at ${address}`);
            } catch (error) {
                console.error(`Failed to verify ${contractName} at ${address}:`, error.message);
            }
        }
    });

export {}<|MERGE_RESOLUTION|>--- conflicted
+++ resolved
@@ -18,10 +18,7 @@
         } catch (error) {
             console.error("Sourcify verification failed:", error.message);
         }
-<<<<<<< HEAD
-=======
         await hre.run("sourcify")
->>>>>>> 9bf46586
 
         console.log("Verifying contracts on chain explorer...");
         const deployments = await hre.deployments.all();
