--- conflicted
+++ resolved
@@ -1,117 +1,16 @@
 export const AddressOne = "0x0000000000000000000000000000000000000001";
 
 interface ChainConfig {
-<<<<<<< HEAD
-    rigoToken: string;
-    oracle: string;
-    stakingProxy: string;
-    weth: string;
-    uniswapRouter2: string;
-    univ3Npm: string;
-    univ4Posm: string;
-    universalRouter: string;
-=======
   rigoToken: string;
   oracle: string;
   stakingProxy: string;
   weth: string;
   univ4Posm: string;
   universalRouter: string;
->>>>>>> 9bf46586
 }
 
 // Chain-specific configuration
 export const chainConfig: { [chainId: number]: ChainConfig } = {
-<<<<<<< HEAD
-    // Ethereum Mainnet (Chain ID: 1)
-    1: {
-        rigoToken: "0x4FbB350052Bca5417566f188eB2EBCE5b19BC964",
-        oracle: "0xB13250f0Dc8ec6dE297E81CDA8142DB51860BaC4",
-        stakingProxy: "0x73f92F71544578BCC1D9F3B7dfce18859Bc20261",
-        weth: "0xC02aaA39b223FE8D0A0e5C4F27eAD9083C756Cc2",
-        uniswapRouter2: "0x68b3465833fb72A70ecDF485E0e4C7bD8665Fc45",
-        univ3Npm: "0xC36442b4a4522E871399CD717aBDD847Ab11FE88",
-        univ4Posm: "0xbD216513d74C8cf14cf4747E6AaA6420FF64ee9e",
-        universalRouter: "0x66a9893cC07D91D95644AEDD05D03f95e1dBA8Af",
-    },
-    // Arbitrum (Chain ID: 42161)
-    42161: {
-      rigoToken: "0x7F4638A58C0615037deCc86f1daE60E55fE92874",
-      oracle: "0x3043e182047F8696dFE483535785ed1C3681baC4",
-      stakingProxy: "0xD495296510257DAdf0d74846a8307bf533a0fB48",
-      weth: "0x82aF49447D8a07e3bd95BD0d56f35241523fBab1",
-      uniswapRouter2: "0x68b3465833fb72A70ecDF485E0e4C7bD8665Fc45",
-      univ3Npm: "0xC36442b4a4522E871399CD717aBDD847Ab11FE88",
-      univ4Posm: "0xd88F38F930b7952f2DB2432Cb002E7abbF3dD869",
-      universalRouter: "0xA51afAFe0263b40EdaEf0Df8781eA9aa03E381a3",
-    },
-    // Optimism (Chain ID: 10)
-    10: {
-      rigoToken: "0xEcF46257ed31c329F204Eb43E254C609dee143B3",
-      oracle: "0x79234983dED8EAA571873fffe94e437e11C7FaC4",
-      stakingProxy: "0xB844bDCC64a748fDC8c9Ee74FA4812E4BC28FD70",
-      weth: "0x4200000000000000000000000000000000000006",
-      uniswapRouter2: "0x68b3465833fb72A70ecDF485E0e4C7bD8665Fc45",
-      univ3Npm: "0xC36442b4a4522E871399CD717aBDD847Ab11FE88",
-      univ4Posm: "0x3C3Ea4B57a46241e54610e5f022E5c45859A1017",
-      universalRouter: "0x851116D9223fabED8E56C0E6b8Ad0c31d98B3507",
-    },
-    // Polygon (Chain ID: 137)
-    137: {
-      rigoToken: "0xBC0BEA8E634ec838a2a45F8A43E7E16Cd2a8BA99",
-      oracle: "0x1D8691A1A7d53B60DeDd99D8079E026cB0E5bac4",
-      stakingProxy: "0xC87d1B952303ae3A9218727692BAda6723662dad",
-      weth: "0x0d500B1d8E8eF31E21C99d1Db9A6444d3ADf1270",
-      uniswapRouter2: "0x68b3465833fb72A70ecDF485E0e4C7bD8665Fc45",
-      univ3Npm: "0xC36442b4a4522E871399CD717aBDD847Ab11FE88",
-      univ4Posm: "0x1Ec2eBf4F37E7363FDfe3551602425af0B3ceef9",
-      universalRouter: "0x1095692A6237d83C6a72F3F5eFEdb9A670C49223",
-    },
-    // BSC (Chain ID: 56)
-    56: {
-      rigoToken: "0x3d473C3eF4Cd4C909b020f48477a2EE2617A8e3C",
-      oracle: "0x77B2051204306786934BE8bEC29a48584E133aC4",
-      stakingProxy: "0xa4a94cCACa8ccCdbCD442CF8eECa0cd98f69e99e",
-      weth: "0xbb4CdB9CBd36B01bD1cBaEBF2De08d9173bc095c",
-      uniswapRouter2: "0xB971eF87ede563556b2ED4b1C0b0019111Dd85d2",
-      univ3Npm: "0x7b8A01B39D58278b5DE7e48c8449c9f4F5170613",
-      univ4Posm: "0x7A4a5c919aE2541AeD11041A1AEeE68f1287f95b",
-      universalRouter: "0x1906c1d672b88cD1B9aC7593301cA990F94Eae07",
-    },
-    // Unichain (Chain ID: 130)
-    130: {
-        rigoToken: "0x03C2868c6D7fD27575426f395EE081498B1120dd",
-        oracle: "0x54bd666eA7FD8d5404c0593Eab3Dcf9b6E2A3aC4",
-        stakingProxy: "0x550Ed0bFFdbE38e8Bd33446D5c165668Ea071643",
-        weth: "0x4200000000000000000000000000000000000006",
-        uniswapRouter2: "NA", // Uniswap Router 2 not available on Unichain, should pass weth instead, as unused otherwise
-        univ3Npm: "0x943e6e07a7E8E791dAFC44083e54041D743C46E9",
-        univ4Posm: "0x4529A01c7A0410167c5740C487A8DE60232617bf",
-        universalRouter: "0xEf740bf23aCaE26f6492B10de645D6B98dC8Eaf3",
-    },
-    // Base (Chain ID: 8453)
-    8453: {
-        rigoToken: "0x09188484e1Ab980DAeF53a9755241D759C5B7d60",
-        oracle: "0x59f39091Fd6f47e9D0bCB466F74e305f1709BAC4", 
-        stakingProxy: "0xc758Ea84d6D978fe86Ee29c1fbD47B4F302F1992",
-        weth: "0x4200000000000000000000000000000000000006",
-        uniswapRouter2: "0x2626664c2603336E57B271c5C0b26F421741e481",
-        univ3Npm: "0x03a520b32C04BF3bEEf7BEb72E919cf822Ed34f1",
-        univ4Posm: "0x7C5f5A4bBd8fD63184577525326123B519429bDc",
-        universalRouter: "0x6fF5693b99212Da76ad316178A184AB56D299b43",
-    },
-    // Sepolia (Chain ID: 11155111)
-    11155111: {
-        rigoToken: "0x076C619e7ebaBe40746106B66bFBed731F2c1339",
-        oracle: "0xE39CAf28BF7C238A42D4CDffB96587862F41bAC4", 
-        stakingProxy: "0xD40edcc947fF35637233d765CB9efCFc10fC8c22",
-        weth: "0xfFf9976782d46CC05630D1f6eBAb18b2324d6B14",
-        uniswapRouter2: "0x3bFA4769FB09eefC5a80d6E87c3B9C650f7Ae48E",
-        univ3Npm: "0x1238536071E1c677A632429e3655c799b22cDA52",
-        univ4Posm: "0x429ba70129df741B2Ca2a85BC3A2a3328e5c09b4",
-        universalRouter: "0x3A9D48AB9751398BbFa63ad67599Bb04e4BdF98b",
-    },
-=======
   // Ethereum Mainnet (Chain ID: 1)
   1: {
     rigoToken: "0x4FbB350052Bca5417566f188eB2EBCE5b19BC964",
@@ -184,5 +83,4 @@
       univ4Posm: "0x429ba70129df741B2Ca2a85BC3A2a3328e5c09b4",
       universalRouter: "0x3A9D48AB9751398BbFa63ad67599Bb04e4BdF98b",
   },
->>>>>>> 9bf46586
 };