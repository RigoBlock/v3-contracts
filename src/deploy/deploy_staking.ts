--- conflicted
+++ resolved
@@ -91,11 +91,7 @@
     deterministicDeployment: true,
   });
 
-<<<<<<< HEAD
-  /*const inflation = await deploy("Inflation", {
-=======
   await deploy("Inflation", {
->>>>>>> 9bf46586
     from: deployer,
     args: [
       config.rigoToken,
