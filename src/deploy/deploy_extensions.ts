import { DeployFunction } from "hardhat-deploy/types";
import { HardhatRuntimeEnvironment } from "hardhat/types";
import { chainConfig } from "../utils/constants";

const deploy: DeployFunction = async function (
  hre: HardhatRuntimeEnvironment,
) {
  const { deployments, getNamedAccounts, getChainId } = hre;
  const { deployer } = await getNamedAccounts();
  const { deploy } = deployments;

  const chainId = await getChainId();
  if (!chainId || !chainConfig[chainId]) {
<<<<<<< HEAD
    throw new Error(`Unsupported network: Chain ID ${chainId}`);
=======
    if (chainId === "31337") {
      console.log("Skipping for Hardhat Network");
      return;
    } else {
      throw new Error(`Unsupported network: Chain ID ${chainId}`);
    }
>>>>>>> 9bf46586
  }

  const config = chainConfig[chainId];

  const authority = await deploy("Authority", {
    from: deployer,
    args: [deployer],
    log: true,
    deterministicDeployment: true,
  });

  const registry = await deploy("PoolRegistry", {
    from: deployer,
    args: [
      authority.address,
      deployer  // Rigoblock Dao
    ],
    log: true,
    deterministicDeployment: true,
  });

  const originalImplementationAddress = "0xeb0c08Ad44af89BcBB5Ed6dD28caD452311B8516"
  const proxyFactory = await deploy("RigoblockPoolProxyFactory", {
    from: deployer,
    args: [
      originalImplementationAddress,
      registry.address
    ],
    log: true,
    deterministicDeployment: true,
  });

  const eUpgrade = await deploy("EUpgrade", {
    from: deployer,
    args: [proxyFactory.address],
    log: true,
    deterministicDeployment: true,
  });

  // Notice: make sure the constants.ts file is updated with the correct address.
  const eOracle = await deploy("EOracle", {
    from: deployer,
    args: [config.oracle, config.weth],
    log: true,
    deterministicDeployment: true,
  })
<<<<<<< HEAD
  const eApps = await deploy("EApps", {
    from: deployer,
    args: [config.stakingProxy, config.univ3Npm, config.univ4Posm],
=======
  
  const eApps = await deploy("EApps", {
    from: deployer,
    args: [config.stakingProxy, config.univ4Posm],
>>>>>>> 9bf46586
    log: true,
    deterministicDeployment: true,
  });

  const extensions = {eApps: eApps.address, eOracle: eOracle.address, eUpgrade: eUpgrade.address}

  const extensionsMapDeployer = await deploy("ExtensionsMapDeployer", {
    from: deployer,
    args: [],
    log: true,
    deterministicDeployment: true,
  });

  const extensionsMapDeployerInstance = await hre.ethers.getContractAt(
    "ExtensionsMapDeployer",
    extensionsMapDeployer.address
  );

  const params = {
    extensions: extensions,
<<<<<<< HEAD
    wrappedNative: config.weth
=======
    wrappedNative: config.weth,
>>>>>>> 9bf46586
  }

  // Note: when upgrading extensions, must update the salt manually (will allow to deploy to the same address on all chains)
  const salt = hre.ethers.utils.formatBytes32String("extensionsMapSalt");
  const extensionsMapAddress = await extensionsMapDeployerInstance.callStatic.deployExtensionsMap(params, salt);
  const tx = await extensionsMapDeployerInstance.deployExtensionsMap(params, salt);
  await tx.wait();

  const poolImplementation = await deploy("SmartPool", {
    from: deployer,
    args: [authority.address, extensionsMapAddress],
    log: true,
    deterministicDeployment: true,
  });

  const proxyFactoryInstance = await hre.ethers.getContractAt(
    "RigoblockPoolProxyFactory",
    proxyFactory.address
  );
  const currentImplementation = await proxyFactoryInstance.implementation()
  if (currentImplementation !== poolImplementation.address) {
    await proxyFactoryInstance.setImplementation(poolImplementation.address)
  }

  await deploy("AUniswap", {
    from: deployer,
<<<<<<< HEAD
    args: [config.uniswapRouter2],
=======
    args: [config.weth],
>>>>>>> 9bf46586
    log: true,
    deterministicDeployment: true,
  });

  await deploy("AUniswapRouter", {
    from: deployer,
    args: [config.universalRouter, config.univ4Posm, config.weth],
    log: true,
    deterministicDeployment: true,
  });

  await deploy("AMulticall", {
    from: deployer,
    args: [],
    log: true,
    deterministicDeployment: true,
  });
};

deploy.tags = ['extensions', 'adapters', 'l2-suite', 'main-suite']
export default deploy;<|MERGE_RESOLUTION|>--- conflicted
+++ resolved
@@ -11,16 +11,12 @@
 
   const chainId = await getChainId();
   if (!chainId || !chainConfig[chainId]) {
-<<<<<<< HEAD
-    throw new Error(`Unsupported network: Chain ID ${chainId}`);
-=======
     if (chainId === "31337") {
       console.log("Skipping for Hardhat Network");
       return;
     } else {
       throw new Error(`Unsupported network: Chain ID ${chainId}`);
     }
->>>>>>> 9bf46586
   }
 
   const config = chainConfig[chainId];
@@ -67,16 +63,10 @@
     log: true,
     deterministicDeployment: true,
   })
-<<<<<<< HEAD
-  const eApps = await deploy("EApps", {
-    from: deployer,
-    args: [config.stakingProxy, config.univ3Npm, config.univ4Posm],
-=======
   
   const eApps = await deploy("EApps", {
     from: deployer,
     args: [config.stakingProxy, config.univ4Posm],
->>>>>>> 9bf46586
     log: true,
     deterministicDeployment: true,
   });
@@ -97,11 +87,7 @@
 
   const params = {
     extensions: extensions,
-<<<<<<< HEAD
-    wrappedNative: config.weth
-=======
     wrappedNative: config.weth,
->>>>>>> 9bf46586
   }
 
   // Note: when upgrading extensions, must update the salt manually (will allow to deploy to the same address on all chains)
@@ -128,11 +114,7 @@
 
   await deploy("AUniswap", {
     from: deployer,
-<<<<<<< HEAD
-    args: [config.uniswapRouter2],
-=======
     args: [config.weth],
->>>>>>> 9bf46586
     log: true,
     deterministicDeployment: true,
   });
