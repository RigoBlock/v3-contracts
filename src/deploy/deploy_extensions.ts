--- conflicted
+++ resolved
@@ -56,29 +56,14 @@
     deterministicDeployment: true,
   });
 
-<<<<<<< HEAD
-  // Notice: replace with deployed oracle address (uni hooks depends on PoolManager address, diff on each chains)
-  const oracle = "0xE39CAf28BF7C238A42D4CDffB96587862F41bAC4";
-  const wethAddress = "0xfFf9976782d46CC05630D1f6eBAb18b2324d6B14";
-=======
   // Notice: make sure the constants.ts file is updated with the correct address.
->>>>>>> 9bf46586
   const eOracle = await deploy("EOracle", {
     from: deployer,
     args: [config.oracle, config.weth],
     log: true,
     deterministicDeployment: true,
-<<<<<<< HEAD
-  });
-
-  // Notice: replace with deployed address (different by chain).
-  const stakingProxy = "0xD40edcc947fF35637233d765CB9efCFc10fC8c22";
-  const univ3Npm = "0x1238536071E1c677A632429e3655c799b22cDA52";
-  const univ4Posm = "0x429ba70129df741B2Ca2a85BC3A2a3328e5c09b4";
-=======
   })
   
->>>>>>> 9bf46586
   const eApps = await deploy("EApps", {
     from: deployer,
     args: [config.stakingProxy, config.univ4Posm],
@@ -127,11 +112,6 @@
     await proxyFactoryInstance.setImplementation(poolImplementation.address)
   };
 
-<<<<<<< HEAD
-  const uniswapRouter2 = "0x3bFA4769FB09eefC5a80d6E87c3B9C650f7Ae48E";
-
-=======
->>>>>>> 9bf46586
   await deploy("AUniswap", {
     from: deployer,
     args: [config.weth],
@@ -139,17 +119,9 @@
     deterministicDeployment: true,
   });
 
-<<<<<<< HEAD
-  const universalRouter = "0x3a9d48ab9751398bbfa63ad67599bb04e4bdf98b";
-
-  await deploy("AUniswapRouter", {
-    from: deployer,
-    args: [universalRouter, univ4Posm, wethAddress],
-=======
   await deploy("AUniswapRouter", {
     from: deployer,
     args: [config.universalRouter, config.univ4Posm, config.weth],
->>>>>>> 9bf46586
     log: true,
     deterministicDeployment: true,
   });
