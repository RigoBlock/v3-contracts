import { DeployFunction } from "hardhat-deploy/types";
import { HardhatRuntimeEnvironment } from "hardhat/types";

const deploy: DeployFunction = async function (
  hre: HardhatRuntimeEnvironment,
) {
  const { deployments, getNamedAccounts } = hre;
  const { deployer } = await getNamedAccounts();
  const { deploy } = deployments;

  const authority = await deploy("Authority", {
    from: deployer,
    args: [deployer],
    log: true,
    deterministicDeployment: true,
  });

  const registry = await deploy("PoolRegistry", {
    from: deployer,
    args: [
      authority.address,
      deployer  // Rigoblock Dao
    ],
    log: true,
    deterministicDeployment: true,
  });

  const originalImplementationAddress = "0xeb0c08Ad44af89BcBB5Ed6dD28caD452311B8516"
  const proxyFactory = await deploy("RigoblockPoolProxyFactory", {
    from: deployer,
    args: [
      originalImplementationAddress,
      registry.address
    ],
    log: true,
    deterministicDeployment: true,
  });

  const eUpgrade = await deploy("EUpgrade", {
    from: deployer,
    args: [proxyFactory.address],
    log: true,
    deterministicDeployment: true,
  });

  // Notice: replace with deployed oracle address (uni hooks depends on PoolManager address, diff on each chains)
  const oracle = "0x813DADC6bfA14cA9f294f6341B15B530476C7ac4"
  const eOracle = await deploy("EOracle", {
    from: deployer,
    args: [oracle],
    log: true,
    deterministicDeployment: true,
  })

  // Notice: replace with deployed address (different by chain).
<<<<<<< HEAD
  const stakingProxy = "0x73f92F71544578BCC1D9F3B7dfce18859Bc20261"
  const univ3Npm = "0x1238536071E1c677A632429e3655c799b22cDA52"
  const univ4Posm = "0x429ba70129df741B2Ca2a85BC3A2a3328e5c09b4"
=======
  const stakingProxy = "0xeb0c08Ad44af89BcBB5Ed6dD28caD452311B8516"
  const univ3Npm = "0xeb0c08Ad44af89BcBB5Ed6dD28caD452311B8516"
  const univ4Posm = "0xeb0c08Ad44af89BcBB5Ed6dD28caD452311B8516"
  const wethAddress = "0xeb0c08Ad44af89BcBB5Ed6dD28caD452311B8516"
  // TODO: this constructor will try to query WETH9 from univ4Posm, but we could hardcode in implementation and remove from constructor to save gas and simplify deployment
>>>>>>> 5cbecbd6
  const eApps = await deploy("EApps", {
    from: deployer,
    args: [stakingProxy, univ3Npm, univ4Posm],
    log: true,
    deterministicDeployment: true,
  });

  const extensions = {eApps: eApps.address, eOracle: eOracle.address, eUpgrade: eUpgrade.address}

<<<<<<< HEAD
  const weth = "0xfFf9976782d46CC05630D1f6eBAb18b2324d6B14"
=======
  const extensionsMapDeployer = await deploy("ExtensionsMapDeployer", {
    from: deployer,
    args: [],
    log: true,
    deterministicDeployment: true,
  });
>>>>>>> 5cbecbd6

  const extensionsMapDeployerInstance = await hre.ethers.getContractAt(
    "ExtensionsMapDeployer",
    extensionsMapDeployer.address
  );

  const params = {
    extensions: extensions,
    wrappedNative: wethAddress
  }
  const extensionsMapAddress = await extensionsMapDeployerInstance.callStatic.deployExtensionsMap(params);
  const tx = await extensionsMapDeployerInstance.deployExtensionsMap(params);
  await tx.wait();

  const poolImplementation = await deploy("SmartPool", {
    from: deployer,
<<<<<<< HEAD
    args: [authority.address, extensionsMap.address, weth],
=======
    args: [authority.address, extensionsMapAddress],
>>>>>>> 5cbecbd6
    log: true,
    deterministicDeployment: true,
  });

  const proxyFactoryInstance = await hre.ethers.getContractAt(
    "RigoblockPoolProxyFactory",
    proxyFactory.address
  );
  const currentImplementation = await proxyFactoryInstance.implementation()
  if (currentImplementation !== poolImplementation.address) {
    await proxyFactoryInstance.setImplementation(poolImplementation.address)
  }

  const universalRouter = "0x3a9d48ab9751398bbfa63ad67599bb04e4bdf98b"

  await deploy("AUniswapRouter", {
    from: deployer,
    args: [universalRouter, univ4Posm, weth],
    log: true,
    deterministicDeployment: true,
  });

  await deploy("AMulticall", {
    from: deployer,
    args: [],
    log: true,
    deterministicDeployment: true,
  });
};

deploy.tags = ['extensions', 'adapters', 'l2-suite', 'main-suite']
export default deploy;<|MERGE_RESOLUTION|>--- conflicted
+++ resolved
@@ -53,17 +53,10 @@
   })
 
   // Notice: replace with deployed address (different by chain).
-<<<<<<< HEAD
   const stakingProxy = "0x73f92F71544578BCC1D9F3B7dfce18859Bc20261"
   const univ3Npm = "0x1238536071E1c677A632429e3655c799b22cDA52"
   const univ4Posm = "0x429ba70129df741B2Ca2a85BC3A2a3328e5c09b4"
-=======
-  const stakingProxy = "0xeb0c08Ad44af89BcBB5Ed6dD28caD452311B8516"
-  const univ3Npm = "0xeb0c08Ad44af89BcBB5Ed6dD28caD452311B8516"
-  const univ4Posm = "0xeb0c08Ad44af89BcBB5Ed6dD28caD452311B8516"
-  const wethAddress = "0xeb0c08Ad44af89BcBB5Ed6dD28caD452311B8516"
-  // TODO: this constructor will try to query WETH9 from univ4Posm, but we could hardcode in implementation and remove from constructor to save gas and simplify deployment
->>>>>>> 5cbecbd6
+  const wethAddress = "0xC02aaA39b223FE8D0A0e5C4F27eAD9083C756Cc2"
   const eApps = await deploy("EApps", {
     from: deployer,
     args: [stakingProxy, univ3Npm, univ4Posm],
@@ -73,16 +66,12 @@
 
   const extensions = {eApps: eApps.address, eOracle: eOracle.address, eUpgrade: eUpgrade.address}
 
-<<<<<<< HEAD
-  const weth = "0xfFf9976782d46CC05630D1f6eBAb18b2324d6B14"
-=======
   const extensionsMapDeployer = await deploy("ExtensionsMapDeployer", {
     from: deployer,
     args: [],
     log: true,
     deterministicDeployment: true,
   });
->>>>>>> 5cbecbd6
 
   const extensionsMapDeployerInstance = await hre.ethers.getContractAt(
     "ExtensionsMapDeployer",
@@ -99,11 +88,7 @@
 
   const poolImplementation = await deploy("SmartPool", {
     from: deployer,
-<<<<<<< HEAD
-    args: [authority.address, extensionsMap.address, weth],
-=======
     args: [authority.address, extensionsMapAddress],
->>>>>>> 5cbecbd6
     log: true,
     deterministicDeployment: true,
   });
